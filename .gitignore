# VSCode
*.code-workspace
<<<<<<< HEAD
<<<<<<< HEAD
=======
.vscode/
>>>>>>> master
=======
.vscode/
>>>>>>> 80928e61

# Xcode
build/
.build/
*.pbxuser
!default.pbxuser
*.mode1v3
!default.mode1v3
*.mode2v3
!default.mode2v3
*.perspectivev3
!default.perspectivev3
xcuserdata
*.xccheckout
*.moved-aside
DerivedData
*.hmap
*.ipa
*.xcuserstate
.swiftpm

# CocoaPods
Pods/

# Carthage
Carthage/Build

# Mercurial
.hgignore

# MacOS
.DS_Store

# Other
._*<|MERGE_RESOLUTION|>--- conflicted
+++ resolved
@@ -1,13 +1,6 @@
 # VSCode
 *.code-workspace
-<<<<<<< HEAD
-<<<<<<< HEAD
-=======
 .vscode/
->>>>>>> master
-=======
-.vscode/
->>>>>>> 80928e61
 
 # Xcode
 build/
